--- conflicted
+++ resolved
@@ -59,10 +59,6 @@
         /// <summary>
         /// Creates a runtime from the given Dac file on disk.
         /// </summary>
-<<<<<<< HEAD
-        /// <param name="clrInfo">CLR info.</param>
-=======
->>>>>>> 2afd6ee2
         /// <param name="dacFilename">A full path to the matching mscordacwks for this process.</param>
         /// <param name="ignoreMismatch">Whether or not to ignore mismatches between. </param>
         /// <returns></returns>
