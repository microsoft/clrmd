﻿// Licensed to the .NET Foundation under one or more agreements.
// The .NET Foundation licenses this file to you under the MIT license.
// See the LICENSE file in the project root for more information.

using System;
using System.Collections.Generic;
using System.Collections.Immutable;
using System.IO;
using System.Linq;
using System.Runtime.CompilerServices;
using System.Runtime.InteropServices;
using System.Threading;
using Microsoft.Diagnostics.Runtime.DbgEng;
using Microsoft.Diagnostics.Runtime.Utilities;

#pragma warning disable CA2213 // Disposable fields should be disposed

namespace Microsoft.Diagnostics.Runtime
{
    internal sealed class DbgEngDataReader : IDisposable, IDataReader
    {
        private static int s_totalInstanceCount;
        private static bool s_needRelease = true; // todo

        private DebugClient _client = null!;
        private DebugControl _control = null!;
        private DebugDataSpaces _spaces = null!;
        private DebugAdvanced _advanced = null!;
        private DebugSymbols _symbols = null!;
        private DebugSystemObjects _systemObjects = null!;

        private bool _disposed;

        private List<ModuleInfo>? _modules;
        private int? _pointerSize;
        private Architecture? _architecture;
        private static readonly RefCountedFreeLibrary _library = new RefCountedFreeLibrary(IntPtr.Zero);

        public string DisplayName { get; }
        public OSPlatform TargetPlatform => OSPlatform.Windows;

        ~DbgEngDataReader()
        {
            Dispose(false);
        }

        public DbgEngDataReader(string dumpFile, Stream stream)
            : this(dumpFile)
        {
            stream?.Dispose();
        }

        public DbgEngDataReader(string dumpFile)
        {
            if (!File.Exists(dumpFile))
                throw new FileNotFoundException(dumpFile);

            DisplayName = dumpFile;

            IntPtr pClient = CreateIDebugClient();
            CreateClient(pClient);
            HResult hr = _client.OpenDumpFile(dumpFile);
            if (hr != 0)
            {
                const int STATUS_MAPPED_FILE_SIZE_ZERO = unchecked((int)0xC000011E);

                if (hr == HResult.E_INVALIDARG || hr == HRESULT_FROM_NT(STATUS_MAPPED_FILE_SIZE_ZERO))
                    throw new InvalidDataException($"'{dumpFile}' is not a crash dump.");

                var kind = hr == HResult.E_FAIL ? ClrDiagnosticsExceptionKind.CorruptedFileOrUnknownFormat : ClrDiagnosticsExceptionKind.DebuggerError;
                throw new ClrDiagnosticsException($"Could not load crash dump, HRESULT: {hr}", kind, hr).AddData("DumpFile", dumpFile);

                static int HRESULT_FROM_NT(int status) => status | 0x10000000;
            }

            // This actually "attaches" to the crash dump.
            HResult result = _control.WaitForEvent(0xffffffff);
            _systemObjects.Init();
            DebugOnly.Assert(result);
        }

        public DbgEngDataReader(int processId, bool invasive, uint msecTimeout)
        {
            DisplayName = $"{processId:x}";

            IntPtr client = CreateIDebugClient();
            CreateClient(client);

            DebugAttach attach = invasive ? DebugAttach.Default : DebugAttach.NonInvasive;
            _control.AddEngineOptions(DebugControl.INITIAL_BREAK);

            HResult hr = _client.AttachProcess((uint)processId, attach);

            if (hr)
                hr = _control.WaitForEvent(msecTimeout);

            if (hr == HResult.S_FALSE)
            {
                throw new TimeoutException("Break in did not occur within the allotted timeout.");
            }

            if (hr != 0)
            {
                if ((uint)hr.Value == 0xd00000bb)
                    throw new InvalidOperationException("Mismatched architecture between this process and the target process.");

                if (!WindowsFunctions.IsProcessRunning(processId))
                    throw new ArgumentException($"Process {processId} is not running.");

                throw new ArgumentException($"Could not attach to process {processId}, HRESULT: 0x{hr:x}");
            }
        }

        public bool IsThreadSafe => true; // Enforced by Debug* wrappers.

        public uint ProcessId => _systemObjects.GetProcessId();

        public Architecture Architecture
        {
            get
            {
                if (_architecture is Architecture architecture)
                    return architecture;

                IMAGE_FILE_MACHINE machineType = _control.GetEffectiveProcessorType();
                switch (machineType)
                {
                    case IMAGE_FILE_MACHINE.I386:
                        architecture = Architecture.X86;
                        break;

                    case IMAGE_FILE_MACHINE.AMD64:
                        architecture = Architecture.Amd64;
                        break;

                    case IMAGE_FILE_MACHINE.ARM:
                    case IMAGE_FILE_MACHINE.THUMB:
                    case IMAGE_FILE_MACHINE.THUMB2:
                        architecture = Architecture.Arm;
                        break;

                    case IMAGE_FILE_MACHINE.ARM64:
                        architecture = Architecture.Arm64;
                        break;

                    default:
                        architecture = Architecture.Unknown;
                        break;
                }

                _architecture = architecture;
                return architecture;
            }
        }

        [DefaultDllImportSearchPaths(DllImportSearchPath.LegacyBehavior)]
        [DllImport("dbgeng.dll")]
        public static extern int DebugCreate(in Guid InterfaceId, out IntPtr Interface);

        public int PointerSize
        {
            get
            {
                _pointerSize = IntPtr.Size;
                if (_pointerSize is int pointerSize)
                    return pointerSize;

                _pointerSize = pointerSize = _control.IsPointer64Bit() ? sizeof(long) : sizeof(int);
                return pointerSize;
            }
        }

        public void FlushCachedData()
        {
            _modules = null;
        }

        public bool GetThreadContext(uint threadID, uint contextFlags, Span<byte> context)
        {
            uint id = _systemObjects.GetThreadIdBySystemId(threadID);
            _systemObjects.SetCurrentThread(id);
            return _advanced.GetThreadContext(context);
        }

        private ulong[] GetImageBases()
        {
            int count = _symbols.GetNumberModules();

            List<ulong> bases = new List<ulong>(count);
            for (int i = 0; i < count; ++i)
            {
                ulong image = _symbols.GetModuleByIndex(i);
                if (image != 0)
                    bases.Add(image);
            }

            return bases.ToArray();
        }

        public IEnumerable<ModuleInfo> EnumerateModules()
        {
            if (_modules != null)
                return _modules;

            ulong[] bases = GetImageBases();
            if (bases.Length == 0)
                return Enumerable.Empty<ModuleInfo>();

            List<ModuleInfo> modules = new List<ModuleInfo>();
            if (_symbols.GetModuleParameters(bases, out DEBUG_MODULE_PARAMETERS[] mods))
            {
                for (int i = 0; i < bases.Length; ++i)
                {
                    string? fn = _symbols.GetModuleNameStringWide(DebugModuleName.Image, i, bases[i]);
                    ModuleInfo info = new ModuleInfo(bases[i], mods[i].Size, mods[i].TimeDateStamp, fn, isVirtual: true, buildId: ImmutableArray<byte>.Empty);
                    modules.Add(info);
                }
            }

            _modules = modules;
            return modules;
        }

        private IntPtr CreateIDebugClient()
        {
            Guid guid = new Guid("27fe5639-8407-4f47-8364-ee118fb08ac8");
            int hr = DebugCreate(guid, out IntPtr ptr);
            DebugOnly.Assert(hr == 0);

            return ptr;
        }

        private void CreateClient(IntPtr ptr)
        {
            _systemObjects = new DebugSystemObjects(_library, ptr);
            _client = new DebugClient(_library, ptr, _systemObjects);
            _control = new DebugControl(_library, ptr, _systemObjects);
            _spaces = new DebugDataSpaces(_library, ptr, _systemObjects);
            _advanced = new DebugAdvanced(_library, ptr, _systemObjects);
            _symbols = new DebugSymbols(_library, ptr, _systemObjects);

            _client.SuppressRelease();
            _control.SuppressRelease();
            _spaces.SuppressRelease();
            _advanced.SuppressRelease();
            _symbols.SuppressRelease();
            _systemObjects.SuppressRelease();

            Interlocked.Increment(ref s_totalInstanceCount);
        }

        public bool Read(ulong address, Span<byte> buffer, out int read)
        {
            DebugOnly.Assert(!buffer.IsEmpty);
            read = _spaces.ReadVirtual(address, buffer);
            return read > 0;
        }

        public ulong ReadPointer(ulong address)
        {
            ReadPointer(address, out ulong value);
            return value;
        }

        public unsafe bool Read<T>(ulong address, out T value) where T : unmanaged
        {
            Span<byte> buffer = stackalloc byte[sizeof(T)];
            if (Read(address, buffer, out int size) && size == sizeof(T))
            {
                value = Unsafe.As<byte, T>(ref MemoryMarshal.GetReference(buffer));
                return true;
            }

            value = default;
            return false;
        }

        public T Read<T>(ulong address) where T : unmanaged
        {
            Read(address, out T value);
            return value;
        }

        public bool ReadPointer(ulong address, out ulong value)
        {
            Span<byte> buffer = stackalloc byte[IntPtr.Size];
            if (Read(address, buffer, out int size) && size == IntPtr.Size)
            {
                value = buffer.AsPointer();
                return true;
            }

            value = 0;
            return false;
        }

<<<<<<< HEAD
        public bool GetVersionInfo(ulong baseAddress, out VersionInfo version)
=======
        public ImmutableArray<byte> GetBuildId(ulong baseAddress) => ImmutableArray<byte>.Empty;

        public void GetVersionInfo(ulong baseAddress, out VersionInfo version)
>>>>>>> e4258481
        {
            version = default;

            if (!FindModuleIndex(baseAddress, out int index))
                return false;

            version = _symbols.GetModuleVersionInformation(index, baseAddress);
            return true;
        }

        private bool FindModuleIndex(ulong baseAddr, out int index)
        {
            /* GetModuleByOffset returns the first module (from startIndex) which
             * includes baseAddr.
             * However when loading 64-bit dumps of 32-bit processes it seems that
             * the module sizes are sometimes wrong, which may cause a wrong module
             * to be found because it overlaps the beginning of the queried module,
             * so search until we find a module that actually has the correct
             * baseAddr */
            int nextIndex = 0;
            while (true)
            {
                if (!_symbols.GetModuleByOffset(baseAddr, nextIndex, out index, out ulong claimedBaseAddr))
                {
                    index = 0;
                    return false;
                }

                if (claimedBaseAddr == baseAddr)
                    return true;

                nextIndex = index + 1;
            }
        }

        public void Dispose()
        {
            Dispose(true);
            GC.SuppressFinalize(this);
        }

        private void Dispose(bool disposing)
        {
            if (_disposed)
                return;

            _disposed = true;

            int count = Interlocked.Decrement(ref s_totalInstanceCount);
            if (count == 0 && s_needRelease && disposing)
            {
                _client.EndSession(DebugEnd.ActiveDetach);
                _client.DetachProcesses();
            }

            // If there are no more debug instances, we can safely reset this variable
            // and start releasing newly created IDebug objects.
            if (count == 0)
                s_needRelease = true;
        }
    }
}<|MERGE_RESOLUTION|>--- conflicted
+++ resolved
@@ -294,13 +294,9 @@
             return false;
         }
 
-<<<<<<< HEAD
+        public ImmutableArray<byte> GetBuildId(ulong baseAddress) => ImmutableArray<byte>.Empty;
+
         public bool GetVersionInfo(ulong baseAddress, out VersionInfo version)
-=======
-        public ImmutableArray<byte> GetBuildId(ulong baseAddress) => ImmutableArray<byte>.Empty;
-
-        public void GetVersionInfo(ulong baseAddress, out VersionInfo version)
->>>>>>> e4258481
         {
             version = default;
 
