--- conflicted
+++ resolved
@@ -236,17 +236,10 @@
                 if (!LookupPrivilegeValue(lpSystemName: null, PrivilegeName, out LUID luid))
                     return false;
 
-<<<<<<< HEAD
-                tokenPrivleges.Privileges[0].LUID = luid;
-                tokenPrivleges.Privileges[0].Attributes = enable ? LuidAttributes.Enabled : LuidAttributes.Disabled;
-                if (AdjustTokenPrivileges(processToken, disableAllPrivleges: false, ref tokenPrivleges, bufferLength: (uint)Marshal.SizeOf(typeof(TOKEN_PRIVILEGES)), out _, out _) == 0)
-                    return false;
-=======
                 tokenPrivleges.Privileges.LUID = luid;
                 tokenPrivleges.Privileges.Attributes = enable ? LuidAttributes.Enabled : LuidAttributes.Disabled;
                 if (AdjustTokenPrivileges(processToken, disableAllPrivleges: false, ref tokenPrivleges, bufferLength: (uint)sizeof(TOKEN_PRIVILEGES), out _, out _) == 0)
-                    Marshal.ThrowExceptionForHR(Marshal.GetHRForLastWin32Error());
->>>>>>> 5e9e64d1
+                    return false;
 
                 int returnCode = Marshal.GetLastWin32Error();
                 return returnCode != ERROR_NOT_ALL_ASSIGNED;
