--- conflicted
+++ resolved
@@ -1113,11 +1113,7 @@
             return offset + sizeof(int);
         }
 
-<<<<<<< HEAD
-        private static int WriteValueToBuffer(ulong value, byte[] buffer, int offset)
-=======
         private int WriteValueToBuffer(ulong value, Span<byte> buffer, int offset)
->>>>>>> 61c712c3
         {
             for (int i = offset; i < offset + sizeof(ulong); ++i)
             {
