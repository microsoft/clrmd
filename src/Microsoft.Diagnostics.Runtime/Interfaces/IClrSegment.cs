﻿// Licensed to the .NET Foundation under one or more agreements.
// The .NET Foundation licenses this file to you under the MIT license.

using System;
using System.Collections.Generic;

namespace Microsoft.Diagnostics.Runtime.Interfaces
{
    public interface IClrSegment : IEquatable<IClrSegment>
    {
        ulong Address { get; }
        MemoryRange CommittedMemory { get; }
        ulong End { get; }
        ulong FirstObjectAddress { get; }
        MemoryRange Generation0 { get; }
        MemoryRange Generation1 { get; }
        MemoryRange Generation2 { get; }
        bool IsPinned { get; }
        GCSegmentKind Kind { get; }
        ClrSegmentFlags Flags { get; }
        ulong Length { get; }
        MemoryRange ObjectRange { get; }
        MemoryRange ReservedMemory { get; }
        ulong Start { get; }
        IClrSubHeap SubHeap { get; }
<<<<<<< HEAD
        IEnumerable<IClrValue> EnumerateObjects();
        Generation GetGeneration(ulong obj);
=======
        IEnumerable<IClrValue> EnumerateObjects(bool carefully = false);
        IEnumerable<IClrValue> EnumerateObjects(MemoryRange range, bool carefully = false);
        int GetGeneration(ulong obj);
>>>>>>> e61e6bdb
    }
}<|MERGE_RESOLUTION|>--- conflicted
+++ resolved
@@ -23,13 +23,8 @@
         MemoryRange ReservedMemory { get; }
         ulong Start { get; }
         IClrSubHeap SubHeap { get; }
-<<<<<<< HEAD
-        IEnumerable<IClrValue> EnumerateObjects();
-        Generation GetGeneration(ulong obj);
-=======
         IEnumerable<IClrValue> EnumerateObjects(bool carefully = false);
         IEnumerable<IClrValue> EnumerateObjects(MemoryRange range, bool carefully = false);
-        int GetGeneration(ulong obj);
->>>>>>> e61e6bdb
+        Generation GetGeneration(ulong obj);
     }
 }