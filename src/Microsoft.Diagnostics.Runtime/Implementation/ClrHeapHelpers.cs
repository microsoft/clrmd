--- conflicted
+++ resolved
@@ -377,27 +377,6 @@
             if (obj + obj.Size > seg.ObjectRange.End || (!obj.IsFree && obj.Size > seg.MaxObjectSize))
                 return new ObjectCorruption(obj, _memoryReader.PointerSize, ObjectCorruptionKind.ObjectTooLarge);
 
-<<<<<<< HEAD
-            // SyncBlock
-            SyncBlock? blk = syncBlocks.TryGetSyncBlock(obj);
-            uint objHeader = _memoryReader.Read<uint>(obj - sizeof(uint));
-            if ((objHeader & HashOrSyncBlockIndex) != 0 && (objHeader & HashCodeIndex) == 0)
-            {
-                uint index = (objHeader & SyncBlockIndexMask);
-                int clrIndex = blk?.Index ?? -1;
-
-                if (index == 0)
-                    return new ObjectCorruption(obj, -sizeof(uint), ObjectCorruptionKind.SyncBlockZero, -1, clrIndex);
-                else if (index != clrIndex)
-                    return new ObjectCorruption(obj, -sizeof(uint), ObjectCorruptionKind.SyncBlockMismatch, (int)index, clrIndex);
-            }
-            else if (blk is not null)
-            {
-                return new ObjectCorruption(obj, -sizeof(uint), ObjectCorruptionKind.SyncBlockMismatch, -1, blk.Index);
-            }
-
-=======
->>>>>>> 4747e32f
             if (obj.IsFree)
                 return null;
 
